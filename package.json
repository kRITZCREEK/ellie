{
  "name": "ellie-client",
  "version": "1.0.0",
  "main": "index.js",
  "license": "MIT",
  "engines": {
    "node": "6.9.0"
  },
  "dependencies": {
    "autoprefixer": "6.6.0",
    "codemirror": "5.20.2",
    "css-loader": "0.25.0",
    "elm-css-webpack-loader": "2.0.2",
    "elm-webpack-loader": "4.0.0",
    "extract-text-webpack-plugin": "1.0.1",
    "file-loader": "0.9.0",
    "list": "0.9.5",
    "postcss-loader": "1.2.1",
    "serviceworker-loader": "^0.1.0",
    "string-replace-webpack-plugin": "0.0.4",
    "style-loader": "0.13.1",
    "webpack": "1.13.3",
    "webpack-dashboard": "0.2.0",
    "webpack-dev-server": "1.16.2"
  },
  "scripts": {
    "watch": "webpack-dashboard -- webpack-dev-server --port 8000 --watch --config ./webpack.dev.config.js",
    "build": "webpack --config ./webpack.prod.config.js",
<<<<<<< HEAD
    "build:staging": "API_BASE=http://staging-api.ellie-app.com yarn build",
    "build:production": "API_BASE=http://ellie-app.com yarn build"
=======
    "build:staging": "API_BASE=http://0.0.0.0:3000 yarn build"
>>>>>>> 252f0c09
  }
}<|MERGE_RESOLUTION|>--- conflicted
+++ resolved
@@ -26,11 +26,7 @@
   "scripts": {
     "watch": "webpack-dashboard -- webpack-dev-server --port 8000 --watch --config ./webpack.dev.config.js",
     "build": "webpack --config ./webpack.prod.config.js",
-<<<<<<< HEAD
     "build:staging": "API_BASE=http://staging-api.ellie-app.com yarn build",
     "build:production": "API_BASE=http://ellie-app.com yarn build"
-=======
-    "build:staging": "API_BASE=http://0.0.0.0:3000 yarn build"
->>>>>>> 252f0c09
   }
 }